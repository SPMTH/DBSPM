#!/usr/bin/env python3
# -*- coding: utf-8 -*-

from datetime import datetime as dt
from argparse import ArgumentParser, Namespace
from importlib import import_module
import numpy as np
from mpi4py import MPI
from tricubic import tricubic
from pathlib import Path
from ase.io import read
from pydbspm.grid import sph2cart, get_grid_from_params, read_grid, interpolate_data
from pydbspm.input_parser import parse_params, default_params
from pydbspm.calculate import DensityCalculator
from pydbspm.interactions import get_density_overlap, get_dftd3_api_grid, relax_tip_z, relax_noortho_tip_z
from pydbspm.setup_calculation import setup_calc, mpirequired
from pydbspm.calculators.vasp import get_stm

t = dt.now()
t_str = t.strftime("%Y-%m-%d %H:%M:%S")
# Checking MPI status
comm = MPI.COMM_WORLD
rank = comm.Get_rank()
size = comm.Get_size()
comm.Set_errhandler(MPI.ERRORS_ARE_FATAL)

def print(*args, **kwargs):
        kwargs["flush"] = True
        return __builtins__.print(*args, **kwargs)

# Parsing command line arguments
if rank == 0:
    parser = ArgumentParser(
        prog="DBSPM",
        description="Program to run a density-based SPM simulation.\n\nPlease note that command-line arguments will override parameters in the input file.",
    )

    parser.add_argument(
        "steps",
        nargs="*",
        # dest="STEPS",
        default=["fullauto"],
        help="Steps to calculate.",
    )

    parser.add_argument(
        "--components",
        dest="COMPONENTS",
        nargs="*",
        help="Labels of the interactions to include in the static potential.",
    )

    parser.add_argument(
        "-i",
        "--input",
        action="store",
        type=str,
        dest="INPUT",
        help="Input file with simulation parameters.",
    )

    parser.add_argument(
        "-s",
        "--sample",
        type=str,
        dest="SAMPLE",
        help="Sample file. (any type ASE can read)",
    )

    parser.add_argument(
        "-t",
        "--tip",
        type=str,
        dest="TIP",
        help="Tip file with apex at [0,0,0]. (any type ASE can read)",
    )

    parser.add_argument(
        "-c",
        "--calc",
        dest="CALC",
        help="DFT program to calculate tip and sample density-properties.",
    )

    parser.add_argument(
        "--dft-cmd",
        dest="CMD",
        help="Command to run the selected DFT program.",
    )

    parser.add_argument(
        "--dft-input",
        default=None,
        type=str,
        dest="DFTINPUT",
        help="Input file for DFT calculation.",
    )

    parser.add_argument(
        "--io",
        default="npz",
        dest="IO",
        choices=["npz", "cube"],
        help="File format for I/O.",
    )

    parser.add_argument(
        "-a",
        "--alpha",
        type=float,
        dest="ALPHA",
        help="Exponent for Pauli-repuslion (SR) overlap.",
    )

    parser.add_argument(
        "-V",
        type=float,
        dest="V",
        help="Pauli-repulsion (SR) scaling parameter.",
    )

    parser.add_argument(
        "-k",
        "--kappa",
        type=float,
        dest="K",
        help="Probe torsion spring constant. [eV/rad]",
    )

    parser.add_argument(
        "-r",
        "--rpivot",
        type=float,
        dest="RPIVOT",
        help="Length of the probe lever. [Ang]",
    )

    parser.add_argument(
        "--min-method",
        type=str,
        dest="MINMETHOD",
        help="Minimization method for probe relaxation (choose from scipy.minimize).",
    )

    parser.add_argument(
        "--full_vdw",
        action="store_true",
        default=False,
        help="Calculate the vdw with DFTD3 in all points of the grid (default is in a reduced grid with half the points in all directions and the interpolating)."
    )

    parser.add_argument("--stride",
        action="store",
        type=int,
        default=2,
        help="Fraction of the grid in all directions in which the vdw is calculated using DFTD3(default: 2, meaning it will calculate in half the x grid, half the y grid and half the z)."
    )

    parser.add_argument("--save_stride_vdw",
        action="store_true",
        default=False,
        help="Save also a vdw datafile of the reduced grid where it has been calculated using DFTD3 (default only saves data in the full grid).")

    parser.add_argument(
        "-d",
        "--dir",
        action="store",
        type=str,
        default='sample',
        help='WAVECAR directory for stm calculation'
    )

    parser.add_argument(
        "-b",
        "--bias",
        action='store',
        type=float,
        default=0.5,
        help='STM bias (V).'
    )

    parser.add_argument(
        "-w",
        "--weight",
        action='store',
        type=float,
        default=0.5,
        help='weight of the s orbital in the BRSTM calculation.'
    )


    options = parser.parse_args()

    print("Density-based SPM")
    print("SPM-TH @ UAM")
    print(f"Started on " + t_str)
    print(f"Calculating on {size} processors.")
    print("> Parsing command line arguments.")

    for k, v in options.__dict__.items():
        if v is None:
            continue
        print(f"{k:10s} = {v}")

    if options.INPUT:
        print(f"\n> Reading parameters from {options.INPUT}.")
        inputparams = parse_params(options.INPUT)
    else:
        print("\n> No input file provided, using default parameters.")
        inputparams = Namespace()
    print("\n> Setting parameters.")
    # for k, v in inputparams.__dict__.items():
    #     if k in options.__dict__.keys() and options.__dict__[k] is not None:
    #         print(f"{k} read from command-line... Ignoring value.")
    #     print(f"{k:10s} = {v}")
    for k, v in default_params.items():
        if k in options.__dict__.keys() and options.__dict__[k] is not None:
            print(f"{k:10s} = {str(options.__dict__[k]):20s} (c)")
        elif k in inputparams.__dict__.keys() and inputparams.__dict__[k] is not None:
            print(f"{k:10s} = {str(inputparams.__dict__[k]):20s} (i)")
        else:
            print(f"{k:10s} = {str(v):20s} (d)")
    params = default_params.copy()  # 3. Default parameters
    params.update(inputparams.__dict__)  # 2. Input file
    for k, v in options.__dict__.items():
        if k == "steps":
            continue
        if v is not None:
            params[k] = v
    #    params.update(options.__dict__)  # 1. Command-line arguments
    params = Namespace(**params)

    print("\n> Setting up calculation steps.")
    steps = setup_calc(options.steps)
    print(f"{'Steps':7s} | Calculate")
    print("-" * 20)
    for k, v in steps.__dict__.items():
        print(f"{k:7s} | " + str(v).capitalize())
    steptime = dict()

    calc_steps = [k for k, v in steps.__dict__.items() if v]

    if any(frozenset(calc_steps).intersection(mpirequired)):
        print("\nMPI is required for the following steps:")
        for i in mpirequired:
            if i in calc_steps:
                print(f"- {i}")
else:
    params = None
    steps = None

if size > 1:
    steps = comm.bcast(steps, root=0)
    params = comm.bcast(params, root=0)
    params.COMM = comm
    comm.Barrier()

if any([steps.sample, steps.tip, steps.grid]):
    calc = import_module(f"pydbspm.calculators.{params.CALC}")

if rank == 0:
    print("\n> Starting Densities buffer.")
    denscalc = DensityCalculator(params)
    print("< done.")

if steps.sample and rank == 0:
    print("\n> Calculating sample with {}.".format(params.CALC))
    tsamp = dt.now()
    E = calc.calculate_sample(params)
    steptime['sample'] = dt.now() - tsamp
    print("< done.\n")

if steps.tip and rank == 0:
    print("> Calculating tip with {}.".format(params.CALC))
    ttip = dt.now()
    E = calc.calculate_tip(params)
    steptime['tip'] = dt.now() - ttip
    print("< done.\n")

comm.Barrier()

if steps.grid:
    if rank == 0:
        print("> Preparing grids.")
        tgrid = None
    if params.SAMPLEGRID:
        if rank == 0:
            print("- Reading sample grid")
            tgrid = dt.now()
        if params.COMM and rank <= 1:
            rhoS, potS, gridS = calc.read_sample(params, rank=rank)
        elif rank == 0:
            rhoS, potS, gridS = calc.read_sample(params)
        if rank == 0:
            gridS.set_density("rhoS", rhoS)
            gridS.set_density("potS", potS)
            print("- Saving sample grid")
            gridS.save(params.SAMPLE / "sample.npz")
            tgrid_ = dt.now()
            denscalc.set_sample(gridS)

    if params.TIPGRID and rank == 0:
        print("- Reading tip grid")
        if not tgrid:
            tgrid = dt.now()
        rhoT, nrhoT, gridT = calc.read_tip(params)
        gridT.set_density("rhoT", rhoT)
        gridT.set_density("nrhoT", nrhoT)
        print("- Saving tip grid")
        gridT.save(params.TIP / "tip.npz")
        tgrid_ = dt.now()
        denscalc.set_tip(gridT)
        print("< done.\n")

    if rank == 0:
        steptime['grid'] = tgrid_ - tgrid
    comm.Barrier()

if steps.sr:
    if rank == 0:
        print("> Calculating SR interaction.")
        tsr = dt.now()
        if denscalc.rhoS is None:
            denscalc.load_sample()
        if denscalc.rhoT is None:
            denscalc.load_tip()

        denscalc.set_calculation_grid()
        sr = get_density_overlap(denscalc.rhoS**params.ALPHA, denscalc.rhoT**params.ALPHA, denscalc.gridS.dr)
        sr = sr[denscalc.nidx]
        denscalc.grid.set_density("sr", sr)
        print(f"- Saving {params.LABEL}_sr_a{params.ALPHA:.2f}.npz")
        denscalc.grid.save_density("sr", filename=params.LABEL + f"_sr_a{params.ALPHA:.2f}.npz")
        steptime['sr'] = dt.now() - tsr
        print("< done.\n")
    comm.Barrier()

if steps.es:
    if rank == 0:
        print("> Calculating ES interaction.")
        if denscalc.potS is None:
            denscalc.load_sample()
        if denscalc.nrhoT is None:
            denscalc.load_tip()
        if denscalc.grid is None:
            denscalc.set_calculation_grid()
        tes = dt.now()
        es = get_density_overlap(denscalc.potS, denscalc.nrhoT, denscalc.gridS.dr)
        es = es[denscalc.nidx]
        denscalc.grid.set_density("es", es)
        print(f"- Saving {params.LABEL}_es.npz")
        denscalc.grid.save_density("es", filename=params.LABEL + f"_es.npz")
        steptime['es'] = dt.now() - tes
        print("< done.\n")
    comm.Barrier()

if steps.vdw:
    if rank == 0:
        print("Calculating vdW interaction.")
        tvdw = dt.now()
        if denscalc.sample is None:
            denscalc.load_sample()
        if denscalc.gridT is None:
            denscalc.load_tip()
        if denscalc.grid is None:
            denscalc.set_calculation_grid()
        
        gridS = denscalc.gridS
        gridT = denscalc.gridT

        cell = gridS.cell
        posS = gridS.positions
        posT = gridT.positions
        numbersS = gridS.numbers
        numbersT = gridT.numbers

        ijk = np.indices(gridS.shape, dtype=float).T
        x, y, z = np.dot(ijk / gridS.shape, gridS.cell).T
        if not options.full_vdw:
            vdwgrid,nidx,nbox = get_grid_from_params(
                params,
                gridS,
                nidx=True,
                nbox=True,
                rpivot=denscalc.params.RPIVOT,
                zpad=denscalc.params.ZPAD,
                numbers=gridS.numbers,
                positions=gridS.positions,
                reduce=True
            )
        else:
            nidx = denscalc.nidx
        shape = x[nidx].shape
        gx, gy, gz = (
            x[nidx].flatten(),
            y[nidx].flatten(),
            z[nidx].flatten(),
        )
        res_size = gx.size
        # Prepare parallelization
        div, res = divmod(res_size, size)
        ## Number of points for each core
        count = np.array([div + 1 if p < res else div for p in range(size)])
        ## Starting index for each core
        displ = np.array([sum(count[:p]) for p in range(size)])
    else:
        cell = None
        posS = None
        posT = None
        numbersS = None
        numbersT = None
        gx = None
        gy = None
        gz = None
        res_size = None
        count = np.zeros(size, dtype=int)
        displ = None

    # Scatter gridpoints for each core
    comm.Bcast(count, root=0)
    par_x, par_y, par_z = np.zeros([3, count[rank]])
    comm.Scatterv([gx, count, displ, MPI.DOUBLE], par_x, root=0)
    comm.Scatterv([gy, count, displ, MPI.DOUBLE], par_y, root=0)
    comm.Scatterv([gz, count, displ, MPI.DOUBLE], par_z, root=0)
    comm.Barrier()

    # Broadcast necessary data
    cell = comm.bcast(cell, root=0)
    posS = comm.bcast(posS, root=0)
    posT = comm.bcast(posT, root=0)
    numbersS = comm.bcast(numbersS, root=0)
    numbersT = comm.bcast(numbersT, root=0)
    res_size = comm.bcast(res_size, root=0)
    comm.Barrier()

    if rank == 0:
        print("\n> Performing DFT-D3 calculation.")
    res_array = get_dftd3_api_grid(
        cell, posS, posT, numbersS, numbersT, par_x, par_y, par_z
    )
    comm.Barrier()
    if rank == 0:
        print("< done.\n")
        print("> Gathering data...")
        gatherE = np.zeros(res_size)
    else:
        gatherE = None

    comm.Gatherv(res_array, [gatherE, count, displ, MPI.DOUBLE], root=0)
    if rank == 0:
        print("< data gathered.\n")
        gatherE = gatherE.reshape(shape)
        print("> Saving DFT-D3 npz array.")       
        if not options.full_vdw:
            vdwgrid.set_density("vdw", gatherE)
            if options.save_stride_vdw:
                vdwgrid.save_density("vdw", filename=params.LABEL + "_stride_vdw.npz")
            denscalc.grid.interpolate_density(vdwgrid,"vdw")
        else:
            denscalc.grid.set_density("vdw",gatherE)
        denscalc.grid.save_density("vdw", filename=params.LABEL + "_vdw.npz")
        steptime['vdw'] = dt.now() - tvdw
        print("< array saved.\n")

    del res_array
    comm.Barrier()

if steps.relax:
    if rank == 0:
        print("Relaxing probe on static potential.")
        trelax = dt.now()
        if denscalc.gridS is None:
            denscalc.load_sample()
        if denscalc.grid is None:
            denscalc.set_calculation_grid()

        gridS = denscalc.gridS

        static = np.zeros(denscalc.grid.shape)
        for l in params.COMPONENTS:
            l = l.lower()
            if l == "sr":
                sr = np.load(params.LABEL + f"_sr_a{params.ALPHA:.2f}.npz")
                static += sr["sr"] * params.V
            else:
                static += np.load(params.LABEL + f"_{l}.npz")[l]

        relax_grid, rlx_idx, nbox = get_grid_from_params(
            params,
            gridS,
            nidx=True,
            nbox=True,
            numbers=gridS.numbers,
            positions=gridS.positions,
        )
        shape_ = np.diff(nbox, axis=0).astype(int).reshape(-1)
        nzmin = nbox[0, 2]
        nzmax = nbox[1, 2]
        # if options.zrange:
        #     if options.zrange[0] >= p.BBOX[0, 2] - zref:
        #         nzmin = int(np.rint((options.zrange[0] + zref) / dz))
        #     if options.zrange[1] <= p.BBOX[1, 2] - zref:
        #         nzmax = int(np.rint((options.zrange[1] + zref) / dz))
        # Make points grid
        xi, yi = np.mgrid[0 : shape_[0], 0 : shape_[1]]
        zi = np.arange(nzmin - nbox[0, 2], nzmax - nbox[0, 2])
        xi, yi = xi.flatten(), yi.flatten()
        bbox_shape = [shape_[0], shape_[1], zi.size]
        if size > 1:
            print("\n> Preparing parallelization.")
            # Prepare parallelization
            idx = np.arange(xi.size)
            div = np.mod(idx, size)
            par_idx = [idx[div == i] for i in range(size)]
            data = dict(par_idx=par_idx, xi=xi, yi=yi)
        else:
            par_x, par_y = xi, yi
        dr = denscalc.gridS.dr
        dR = relax_grid.dR
        ortho = denscalc.gridS.ortho
        rpivot = params.RPIVOT
        kappa = params.K
        method = params.MINMETHOD

    else:
        static, zi, dr, dR, rpivot, kappa, method, ortho = (
            None,
            None,
            None,
            None,
            None,
            None,
            None,
            None,
        )
        count = np.zeros(size, dtype=int)
        displ = None
        data = None

    if size > 1:
        data = comm.bcast(data, root=0)
        par_x = data["xi"][data["par_idx"][rank]]
        par_y = data["yi"][data["par_idx"][rank]]

    # Scatter gridpoints for each core
    # comm.Bcast(count, root=0)
    zi = comm.bcast(zi, root=0)

    # Broadcast necessary data
    dr = comm.bcast(dr, root=0)
    dR = comm.bcast(dR, root=0)
    ortho = comm.bcast(ortho, root=0)
    kappa = comm.bcast(kappa, root=0)
    method = comm.bcast(method, root=0)
    rpivot = comm.bcast(rpivot, root=0)
    static = comm.bcast(static, root=0)

    npivot = rpivot / dr[2]

    # Initialize necessary objects and functions in each core
    ## Interpolating function
    inter_E = tricubic(list(static), list(static.shape))

    it = np.nditer(
        [par_x, par_y, None],
        op_dtypes=[int, int, (np.float64, (zi.size, 3))],
    )
    if ortho:
        if rank == 0:
            print("> Energy minimization.")
        for i, j, res in it:
            res[...] = relax_tip_z(i, j, inter_E, kappa, npivot, zi, dr, method)
        res = it.operands[2]
        if rank == 0:
            print("< done.\n")
    else:
<<<<<<< HEAD
        #print("not implemented... Exiting.")
        #Exception("Not implemented.")
=======
>>>>>>> c0c6ad13
        if rank == 0:
            print("> Energy minimization for non orthogonal cell.")
        for i, j, res in it:
            res[...] = relax_noortho_tip_z(i, j, inter_E, kappa, npivot, zi, dr, dR, method)
        res = it.operands[2]
        if rank == 0:
            print("< done.\n")

    if size > 1:
        rec_data = comm.gather(res, root=0)
        if rank == 0:
            print("> Gathering data...")
            rec_res = np.empty([xi.size, zi.size, 3])
            for i in range(size):
                rec_res[par_idx[i]] = rec_data[i]
            print("< done.\n")
    else:
        rec_res = res

    if rank == 0:
        E = rec_res[:, :, 0].reshape(bbox_shape)
        print(
            "F_max = {:.4f} pN".format(
                1602 * np.gradient(E, -relax_grid.dr[2], axis=2).max()
            )
        )
        T = tip = np.moveaxis(rec_res[:, :, -2:], -1, 0).reshape([2, *bbox_shape])
        print("< done.\n")
        cartpos = np.array(sph2cart(*T, rpivot))

        label = params.LABEL
        print(
            f"> Saving relax_{label}_k{kappa:.4f}_a{params.ALPHA:.2f}_V{params.V:.2f}.npz array..."
        )
        relax_grid.set_density("E", E)
        relax_grid.set_density("tip_x",cartpos[0])
        relax_grid.set_density("tip_y",cartpos[1])
        relax_grid.set_density("tip_z",cartpos[2])
        relax_grid.save_density(
            "E","tip_x","tip_y","tip_z", filename=f"relax_{label}_k{kappa:.4f}_a{params.ALPHA:.2f}_V{params.V:.2f}.npz"
        )
        steptime['relax'] = dt.now() - trelax

    comm.Barrier()

if steps.stm:
    if rank == 0:
        tstm = dt.now()
        print("Calculating STM data.")
        wd = Path(options.dir)

        print(f"Bias: {options.bias:.3f} V")
        print(f'Dir: {wd}')

        gridsp, atoms,s,p = get_stm(bias=options.bias,directory=wd)
        print(f"Bias: {options.bias:.3f} V")


        gridsp.set_density("s",s)
        gridsp.set_density("p",p)
        
        gridsp.save_density("s", "p", filename=f"stm_{params.LABEL}_V{options.bias:.3f}.npz")
        
        print("STM calculated.")
        steptime['stm'] = dt.now() - tstm

    comm.Barrier()

if steps.brstm:
    if rank == 0:
        tbrstm = dt.now()
        from scipy.ndimage import gaussian_filter
        print("Calculating BRSTM image.")
        tbrstim = dt.now()
        
        label = params.LABEL
        rpivot = params.RPIVOT

        relax = read_grid(f"relax_{label}_k{params.K:.4f}_a{params.ALPHA:.2f}_V{params.V:.2f}.npz")
        print('Getting tip position from '+f"relax_{label}_k{params.K:.4f}_a{params.ALPHA:.2f}_V{params.V:.2f}.npz")
        stm = read_grid(f"stm_{label}_V{options.bias:.3f}.npz",get_grid_from_atoms=True,atoms=read(params.SAMPLE/"CONTCAR"))
        ws = options.weight
        wp = 1 - ws
        stm.set_density('sp',ws*stm.s+gaussian_filter(wp*stm.p,sigma=2,mode='wrap'))        

        brstm = interpolate_data(relax,stm,'sp',params.RPIVOT)

        brstm.save_density('data',filename=f"brstm_{label}_V{options.bias:.3f}_ws{ws:.2f}.npz")
        
        print("BRSTM calculated.")
        steptime['brstm'] = dt.now() - tbrstm

    comm.Barrier()
        

       

if rank == 0:
    t_ = dt.now()
    t_elapsed = t_ - t
    t_str = t_.strftime("%Y-%m-%d %H:%M:%S")
    print(f"Finished on {t_str}")
    t_str = str(t_elapsed)
    print(f"Time elapsed: {t_str}")
    print(f"{'Steps':7s} | time (h:m:s)")
    print("-" * 24)
    for k, v in steps.__dict__.items():
        if not v:
            continue
        print(f"{k:7s} | " + str(steptime[k]))
    print("Done.")<|MERGE_RESOLUTION|>--- conflicted
+++ resolved
@@ -574,11 +574,6 @@
         if rank == 0:
             print("< done.\n")
     else:
-<<<<<<< HEAD
-        #print("not implemented... Exiting.")
-        #Exception("Not implemented.")
-=======
->>>>>>> c0c6ad13
         if rank == 0:
             print("> Energy minimization for non orthogonal cell.")
         for i, j, res in it:
